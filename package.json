{
  "name": "note-api",
  "version": "0.0.0",
  "private": true,
  "type": "module",
  "scripts": {
    "start": "node ./src/bin/www",
    "dev": "nodemon ./src/bin/www",
    "test": "NODE_ENV=test jest --coverage",
    "test:watch": "NODE_ENV=test jest --watch",
    "migrate": "sequelize-cli db:migrate",
    "migrate:undo": "sequelize-cli db:migrate:undo",
    "migrate:reset": "sequelize-cli db:migrate:undo:all && npm run migrate",
    "seed": "sequelize-cli db:seed:all",
    "seed:undo": "sequelize-cli db:seed:undo",
    "init:db": "npm run migrate && npm run seed"
  },
  "dependencies": {
    "bcrypt": "^5.1.1",
    "cookie-parser": "~1.4.4",
    "debug": "~2.6.9",
    "dotenv": "^16.5.0",
    "express": "~4.16.1",
    "express-validator": "^7.2.1",
    "jsonwebtoken": "^9.0.2",
    "morgan": "~1.9.1",
    "mysql2": "^3.14.1",
    "redis": "^5.0.1",
    "sequelize": "^6.37.7",
    "sqlite3": "^5.1.7"
  },
  "devDependencies": {
    "@babel/core": "^7.27.1",
<<<<<<< HEAD
    "@babel/preset-env": "^7.27.2",
    "babel-jest": "^29.7.0",
    "babel-plugin-transform-import-meta": "^2.3.2",
=======
    "babel-jest": "^29.7.0",
>>>>>>> f24d1b3e
    "jest": "^29.7.0",
    "nodemon": "^3.1.10",
    "sequelize-cli": "^6.6.3",
    "supertest": "^7.1.0"
  }
}<|MERGE_RESOLUTION|>--- conflicted
+++ resolved
@@ -31,13 +31,9 @@
   },
   "devDependencies": {
     "@babel/core": "^7.27.1",
-<<<<<<< HEAD
     "@babel/preset-env": "^7.27.2",
     "babel-jest": "^29.7.0",
     "babel-plugin-transform-import-meta": "^2.3.2",
-=======
-    "babel-jest": "^29.7.0",
->>>>>>> f24d1b3e
     "jest": "^29.7.0",
     "nodemon": "^3.1.10",
     "sequelize-cli": "^6.6.3",
